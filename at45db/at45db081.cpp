--- conflicted
+++ resolved
@@ -7,36 +7,6 @@
 
 namespace Adesto
 {
-<<<<<<< HEAD
-  /*-----------------------------
-  * Public Functions 
-  *-----------------------------*/
-  
-  
-  /*-----------------------------
-  * Private Functions 
-  *-----------------------------*/
-  int AT45DB::pgmEraseOp(PgmEraseOp op)
-  {
-    return -1;
-  }
-
-  int AT45DB::readOp(ReadOp op)
-  {
-    return -1;
-  }
-
-  int AT45DB::securityOp(SecurityOp op)
-  {
-    return -1;
-  }
-
-  int AT45DB::extOp(ExtensionOp op)
-  {
-    return -1;
-  }
-
-=======
 	namespace NORFlash
 	{
 		AT45::AT45(const int& spiChannel)
@@ -68,5 +38,4 @@
 			return true;
 		}
 	}
->>>>>>> 6ae30391
 }