#pragma once
#ifndef AT45DB081_HPP
#define AT45DB081_HPP

/* Standard C++ Includes */
#include <stdlib.h>

/* Boost Includes */
<<<<<<< HEAD
#include <boost/function.hpp>
=======
#include <boost/shared_ptr.hpp>

/* Chimera Includes */
#include <Chimera/spi.hpp>

#if defined(USING_FREERTOS)
#include <Chimera/threading.hpp>
#endif
>>>>>>> 6ae30391

/* Supporting Includes */
#include "at45db081_definitions.hpp"

namespace Adesto
{
<<<<<<< HEAD
	//I'm going to need to define some kind of binding for the really low level read/write functionality.
	//Do I want to give it a pointer reference that guarantees an interface or should I manually bind the 
	//functions? Manually binding would give me a bit more flexibility I think...but then how do those functions
	//know which object to use? Hmm...This begs the question of if I need some sort of highly generalized SPI interface
	//that is completely and utterly processor independent. 
	typedef boost::function<int, uint8_t*, uint8_t*, size_t> SPIReadWriteFunc;

	class AT45DB
=======
	namespace NORFlash
>>>>>>> 6ae30391
	{
		class AT45
		{
		public:
			static const size_t numSectors = 16;
			static const size_t numBlocks = 512;
			static const size_t numPages = 4096;
			static const size_t numBytesPerPage = 256;

			AT45(const int& spiChannel);
			~AT45() = default;

			//Need options to to run at desired clock frequency

			bool initialize(uint32_t clockFreq);

<<<<<<< HEAD
		int pgmEraseOp(PgmEraseOp op); //Probably need to split this up
		int readOp(ReadOp op);
		int securityOp(SecurityOp op);
		int extOp(ExtensionOp op);
	};
=======
			
>>>>>>> 6ae30391

		private:
			Chimera::SPI::SPIClass_sPtr spi;	/**< SPI object used for talking with the flash chip */
			Chimera::SPI::Setup setup;			/**< SPI initialization settings */
		};
		typedef boost::shared_ptr<AT45> AT45_sPtr;
	}
}
#endif /* AT45DB081_HPP */<|MERGE_RESOLUTION|>--- conflicted
+++ resolved
@@ -6,9 +6,6 @@
 #include <stdlib.h>
 
 /* Boost Includes */
-<<<<<<< HEAD
-#include <boost/function.hpp>
-=======
 #include <boost/shared_ptr.hpp>
 
 /* Chimera Includes */
@@ -17,25 +14,13 @@
 #if defined(USING_FREERTOS)
 #include <Chimera/threading.hpp>
 #endif
->>>>>>> 6ae30391
 
 /* Supporting Includes */
 #include "at45db081_definitions.hpp"
 
 namespace Adesto
 {
-<<<<<<< HEAD
-	//I'm going to need to define some kind of binding for the really low level read/write functionality.
-	//Do I want to give it a pointer reference that guarantees an interface or should I manually bind the 
-	//functions? Manually binding would give me a bit more flexibility I think...but then how do those functions
-	//know which object to use? Hmm...This begs the question of if I need some sort of highly generalized SPI interface
-	//that is completely and utterly processor independent. 
-	typedef boost::function<int, uint8_t*, uint8_t*, size_t> SPIReadWriteFunc;
-
-	class AT45DB
-=======
 	namespace NORFlash
->>>>>>> 6ae30391
 	{
 		class AT45
 		{
@@ -52,15 +37,7 @@
 
 			bool initialize(uint32_t clockFreq);
 
-<<<<<<< HEAD
-		int pgmEraseOp(PgmEraseOp op); //Probably need to split this up
-		int readOp(ReadOp op);
-		int securityOp(SecurityOp op);
-		int extOp(ExtensionOp op);
-	};
-=======
 			
->>>>>>> 6ae30391
 
 		private:
 			Chimera::SPI::SPIClass_sPtr spi;	/**< SPI object used for talking with the flash chip */
