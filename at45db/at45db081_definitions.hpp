--- conflicted
+++ resolved
@@ -7,19 +7,7 @@
 
 namespace Adesto
 {
-<<<<<<< HEAD
-	const size_t numSectors = 16;
-	const size_t numBlocks = 512;
-	const size_t numPages = 4096;
-	const size_t numBytesPerPage = 256;
-
-	/** Available Read Operations
-	* See: Datasheet Section 15
-	*/
-	enum ReadOp
-=======
 	namespace NORFlash
->>>>>>> 6ae30391
 	{
 		/** Available Read Operations
 		 *	See: Datasheet Section 15
@@ -38,69 +26,6 @@
 			BUFFER2_READ_HF							= 0xD6			/* Buffer 2 Read (High Frequency) */
 		};
 
-<<<<<<< HEAD
-	/** AVailable Program & Erase Commands
-	* See: Datasheet Section 15
-	*/
-	enum PgmEraseOp
-	{
-		BUFFER1_WRITE = 0x84,									/* Buffer 1 WRite */
-		BUFFER2_WRITE = 0x87,									/* Buffer 2 WRite */
-		BUFFER1_TO_MAIN_MEM_PAGE_PGM_W_ERASE = 0x83,			/* Buffer 1 to Main Memory Page Program with Built-In Erase */
-		BUFFER2_TO_MAIN_MEM_PAGE_PGM_W_ERASE = 0x86,			/* Buffer 2 to Main Memory Page Program with Build-In Erase */
-		BUFFER1_TO_MAIN_MEM_PAGE_PGM_WO_ERASE = 0x88,			/* Buffer 1 to Main Memory Page Program without Built-In Erase */
-		BUFFER2_TO_MAIN_MEM_PAGE_PGM_WO_ERASE = 0x89,			/* Buffer 2 to Main Memory Page Program without Built-In Erase */
-		MAIN_MEM_PAGE_PGM_THR_BUFFER1_W_ERASE = 0x82,			/* Main Memory Page Program through Buffer 1 with Built-In Erase */
-		MAIN_MEM_PAGE_PGM_THR_BUFFER2_W_ERASE = 0x85,			/* Main Memory Page Program through Buffer 2 with Built-In Erase */
-		MAIN_MEM_BP_PGM_THR_BUFFER1_WO_ERASE = 0x02,			/* Main Memory Byte/Page Program through Buffer 1 without Built-In Erase */
-		PAGE_ERASE = 0x81,										/* Page Erase */
-		BLOCK_ERASE = 0x50,										/* Block Erase */
-		SECTOR_ERASE = 0x7C,									/* Sector Erase */
-		CHIP_ERASE = (0xC7 | 0x94 | 0x80 | 0x9A),				/* Chip Erase */
-		PGM_OR_ERASE_SUSPEND = 0xB0,							/* Program/Erase Suspend */
-		PGM_OR_ERASE_RESUME = 0xD0,								/* Program/Erase Suspend */
-		RMW_THR_BUFFER1 = 0x58,									/* Read-Modify-Write through Buffer 1 */
-		RMW_THR_BUFFER2 = 0x59									/* Read-Modify-Write through Buffer 2 */
-	};
-
-	/** Protection & Security Commands
-	* See: Datasheet Section 15
-	*/
-	enum SecurityOp
-	{
-		ENABLE_SECTOR_PROTECTION = (0x3D | 0x2A | 0x7F | 0xA9),			/* Enable Sector Protection */
-		DISABLE_SECTOR_PROTECTION = (0x3D | 0x2A | 0x7F | 0x9A),		/* Disable Sector Protection */
-		ERASE_SECTOR_PROTECTION_REG = (0x3D | 0x2A | 0x7F | 0xCF),		/* Erase Sector Protection Register */
-		PGM_SECTOR_PROTECTION_REG = (0x3D | 0x2A | 0x7F | 0xFC),		/* Program Sector Protection Register */
-		READ_SECTOR_PROTECTION_REG = 0x32,								/* Read Sector Protection Register */
-		SECTOR_LOCKDOWN = (0x3D | 0x2A | 0x7F | 0x30),					/* Sector Lockdown */
-		READ_SECTOR_LOCKDOWN_REG = 0x35,								/* Read Sector Lockdown Register */
-		FREEZE_SECTOR_LOCKDOWN = (0x34 | 0x55 | 0xAA | 0x40),			/* Freeze Sector Lockdown */
-		PGM_SECURITY_REGISTER = (0x9B | 0x00 | 0x00 | 0x00),			/* Program Security Register */
-		READ_SECURITY_REGISTER = 0x77									/* Read Security Register */
-	};
-
-	/** Additional Commands
-	* See: Datasheet Section 15
-	*/
-	enum ExtensionOp
-	{
-		MAIN_MEM_PAGE_TO_BUFFER1_TRANSFER = 0x53,					/* Main Memory Page to Buffer 1 Transfer */
-		MAIN_MEM_PAGE_TO_BUFFER2_TRANSFER = 0x55,					/* Main Memory Page to Buffer 2 Transfer */
-		MAIN_MEM_PAGE_TO_BUFFER1_COMPARE = 0x60,					/* Main Memory Page to Buffer 1 Compare */
-		MAIN_MEM_PAGE_TO_BUFFER2_COMPARE = 0x61,					/* Main Memory Page to Buffer 2 Compare */
-		AUTO_PAGE_REWRITE1 = 0x58,									/* Auto Page Rewrite */
-		AUTO_PAGE_REWRITE2 = 0X59,									/* Auto Page Rewrite */
-		DEEP_POWER_DOWN = 0xB9,										/* Deep Power Down */
-		RESUME_FROM_DEEP_POWER_DOWN = 0xAB,							/* Resume From Deep Power Down */
-		ULTRA_DEEP_POWER_DOWN = 0x79,								/* Ultra-Deep Power Down */
-		STATUS_REGISTER_READ = 0xD7,								/* Status Register Read */
-		READ_DEVICE_INFO = 0x9F,									/* Manufacturer and Device ID Read */
-		CFG_PWR_2_PAGE_SIZE = (0x3D | 0x2A | 0x80 | 0xA6),			/* Configure "Power of 2" (Binary) Page Size */
-		CFG_STD_FLASH_PAGE_SIZE = (0x3D | 0x2A | 0x80 | 0xA7),		/* Configure Standard DataFlash Page Size */
-		SOFTWARE_RESET = (0xF0 | 0x00 | 0x00 | 0x00)				/* Software Reset */
-	};
-=======
 		/** AVailable Program & Erase Commands
 		 *	See: Datasheet Section 15
 		 **/
@@ -162,7 +87,6 @@
 			CFG_STD_FLASH_PAGE_SIZE					= 0x3D2A80A7,	/* Configure Standard DataFlash Page Size */
 			SOFTWARE_RESET							= 0xF0000000	/* Software Reset */
 		};
->>>>>>> 6ae30391
 
 		/** Informs the user about the type of chip in use
 		 *  See: Datasheet Section 12
